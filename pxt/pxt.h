--- conflicted
+++ resolved
@@ -71,132 +71,6 @@
 class NpyArray
 {
 public:
-<<<<<<< HEAD
-    // Create an empty PyData structure.
-    NpyArray() : numpy_array(0)
-    {
-    }
-
-    NpyArray(const NpyArray& other) : numpy_array(other.numpy_array)
-    {
-//        std::cout << "NpyArray Refcount old - " << this->refcount() << std::endl;
-        this->incref();
-//        std::cout << "NpyArray Refcount new - " << this->refcount() << std::endl;
-    }
-
-    NpyArray(PyObject* o, NpyType type=NpyType::invalid, int ndim=0) : NpyArray()
-    {
-        PyArray_Descr* dtype = type < 0 ? 0 : PyArray_DescrFromType((int)type);
-//        std::cout << "PyObject Refcount old - " << Py_REFCNT(o) << std::endl;
-        numpy_array = (PyArrayObject*)PyArray_FromAny(o, dtype, ndim, ndim, NPY_ARRAY_C_CONTIGUOUS, 0);
-//        std::cout << "PyObject Refcount new - " << Py_REFCNT((PyObject*)numpy_array) << "/" << PyArray_REFCOUNT(numpy_array) << std::endl;
-    }
-
-    NpyArray(NpyType type, int ndim, uint32_t dim0, ...) : NpyArray()
-    {
-        va_list args;
-        va_start(args, dim0);
-
-        npy_intp np_dims[MAX_DATA_DIMS];
-        np_dims[0] = dim0;
-        for (int i = 1; i < MAX_DATA_DIMS; i++)
-            np_dims[i] = i < ndim ? (npy_intp)va_arg(args, uint32_t) : 0;
-
-        va_end(args);
-
-        new_array(type, ndim, np_dims);
-    }
-
-    NpyArray(NpyType type, int ndim, npy_intp* dims, void* data=0) : NpyArray()
-    {
-        new_array(type, ndim, dims, data);
-    }
-
-    NpyArray(NpyType type, int ndim, uint32_t* dims, void* data=0) : NpyArray()
-    {
-        npy_intp np_dims[NPY_MAXDIMS];
-        for (uint8_t i = 0; i < ndim; i++)
-            np_dims[i] = (npy_intp)dims[i];
-
-        new_array(type, ndim, np_dims, data);
-    }
-
-    ~NpyArray()
-    {
-//        std::cout << "~NpyArray Refcount old - " << this->refcount() << std::endl;
-        this->decref();
-//        std::cout << "~NpyArray Refcount new - " << this->refcount() << std::endl;
-    }
-
-    static NpyArray empty_like(NpyArray& other)
-    {
-        return NpyArray(other.type(), other.ndim(), other.shape());
-    }
-
-    inline PyObject* py_return()
-    {
-//        std::cout << "py_return Refcount - " << this->refcount() << std::endl;
-        PyObject* result = (PyObject*)numpy_array;
-        if (PyArray_CHKFLAGS(numpy_array, NPY_ARRAY_OWNDATA))
-            this->numpy_array = 0;
-        return result;
-    }
-
-    inline NpyType type() const
-    {
-        return (NpyType)PyArray_TYPE(numpy_array);
-    }
-
-    inline PyArray_Descr* dtype() const
-    {
-        return PyArray_DTYPE(numpy_array);
-    }
-
-    inline int ndim() const
-    {
-        return PyArray_NDIM(numpy_array);
-    }
-
-    inline npy_intp* shape() const
-    {
-        return PyArray_SHAPE(numpy_array);
-    }
-
-    inline int shape(int i) const
-    {
-        return (int)PyArray_DIM(numpy_array, i);
-    }
-
-    template<typename T>
-    inline T& get(int i0, int i1=0, int i2=0)
-    {
-        npy_intp ptr[MAX_DATA_DIMS];
-        ptr[0] = i0;
-        ptr[1] = i1;
-        ptr[2] = i2;
-        return *(T*)PyArray_GetPtr(numpy_array, ptr);
-    }
-
-    inline int element_size(NpyType type) const
-    {
-        return (int)PyArray_ITEMSIZE(numpy_array);
-    }
-
-    inline int size() const
-    {
-        return (int)PyArray_SIZE(numpy_array);
-    }
-
-    inline int nbytes() const
-    {
-        return (int)PyArray_NBYTES(numpy_array);
-    }
-
-    inline void* data()
-    {
-        return PyArray_DATA(numpy_array);
-    }
-=======
     NpyArray();
     NpyArray(const NpyArray& other);
     NpyArray(PyObject* o, NpyType type=NpyType::invalid, int ndim=0);
@@ -223,40 +97,14 @@
     inline T& get(int i0, int i1=0, int i2=0);
     inline void* data();
     inline const void* data() const;
->>>>>>> d21f7e44
-
-    inline const void* data() const
-    {
-        return (const void*)PyArray_DATA(numpy_array);
-    }
 
     template<typename T>
-<<<<<<< HEAD
-    inline T* cast()
-    {
-        return (T*)PyArray_DATA(numpy_array);
-    }
-
-    template<typename T>
-    inline const T* cast() const
-    {
-        return (const T*)PyArray_DATA(numpy_array);
-    }
-
-    int refcount()
-    {
-//        if (PyArray_REFCOUNT(numpy_array) != Py_REFCNT(numpy_array))
-//            std::cout << "WARNING: Reference counts do not match." << std::endl;
-        return numpy_array ? (int)PyArray_REFCOUNT(numpy_array) : 0;
-    }
-=======
     inline T* cast();
 
     template<typename T>
     inline const T* cast() const;
 
     int refcount() const;
->>>>>>> d21f7e44
 
 private:
     void incref();
@@ -291,60 +139,11 @@
 void args2tuple(std::vector<PyObject*>& result);
 
 template<typename T, typename... Args>
-<<<<<<< HEAD
-void args2tuple(std::vector<PyObject*>& result, T value, Args... args)
-{
-    auto obj = c2py(value);
-    result.push_back(obj);
-    args2tuple(result, args...);
-}
-
-template<typename T, typename... Args>
-void args2vector(std::vector<T>& result, T value, Args... args)
-{
-    result.push_back(value);
-    args2vector(result, args...);
-}
-
-=======
 void args2tuple(std::vector<PyObject*>& result, T value, Args... args);
->>>>>>> d21f7e44
 
 template<typename... Args>
-<<<<<<< HEAD
-PyObject* PyResult(Args... args)
-{
-    // convert the input arguments into python objects and store
-    // them in a vector which we later convert into a python tuple
-    std::vector<PyObject*> result;
-    args2tuple(result, args...);
-
-    // if there is only one object to be returned,
-    // we do not need to create a tuple for it
-    if (result.size() == 1)
-        return result[0];
-
-    // store the list of objects in a python tuple
-    auto tuple = PyTuple_New(result.size());
-    int i = 0;
-    for (auto obj : result)
-        PyTuple_SetItem(tuple, i++, obj);
-
-    return tuple;
-}
+PyObject* PyResult(Args... args);
 
 
-// Utility macro to return a value and exit the function in case an error occurred.
-#define PyReturnOnErr(return_value) { if (PyErr_Occurred()) { return return_value; } }
-=======
-PyObject* PyResult(Args... args);
->>>>>>> d21f7e44
-
-
-<<<<<<< HEAD
-
-#endif
-=======
 #include "./pxt.inl"
-#include "./py.h"
->>>>>>> d21f7e44
+#include "./py.h"